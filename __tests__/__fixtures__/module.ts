/* eslint-disable import/extensions -- Remove after eslint-plugin-import v2.32.0 */
import type { Context, SourceTextModuleOptions } from "node:vm";
import * as assert from "node:assert/strict";
import { SourceTextModule, createContext } from "node:vm";
import { transformModuleSource } from "#dynohot/loader/transform";
import * as adapter from "#dynohot/runtime/adapter";
import * as reloadable from "#dynohot/runtime/controller";
import { ReloadableModuleController } from "#dynohot/runtime/controller";

let count = 0;
const modules = new Map<string, TestModule>();

// @ts-expect-error -- This was backported some time in nodejs v18.
Symbol.dispose ??= Symbol.for("Symbol.dispose");

interface Environment {
	readonly context: Context;
	readonly pending: TestModule[];
	readonly runtime: SourceTextModule;
	readonly top: TestModule;
}

interface HotInstanceSourceModuleOptions extends SourceTextModuleOptions {
	readonly environment: Environment;
}

class HotInstanceSourceModule extends SourceTextModule {
	declare readonly namespace: {
		default: () => ReloadableModuleController;
	};

	readonly environment: Environment;
	readonly evaluated = false;

	constructor(source: string, options: HotInstanceSourceModuleOptions) {
		const { environment, ...rest } = options;
		super(source, rest);
		this.environment = environment;
	}
}

/** @internal */
export class TestModule {
	private environment: Environment | undefined;
	private vm: HotInstanceSourceModule | undefined;
	private readonly url = `test:///module${++count}`;
	private source;

	constructor(source: () => string) {
		this.source = source;
		modules.set(this.url, this);
	}

	get global() {
		assert.ok(this.environment !== undefined);
		return this.environment.context;
	}

	get namespace() {
		assert.ok(this.vm !== undefined);
		const controller = this.vm.namespace.default();
		const instance = controller.select();
		return instance.moduleNamespace()();
	}

	private static makeRuntime(environment: Environment) {
		return new SourceTextModule(
			`const [ assert, Adapter, Reloadable ] = await Promise.all([
				import("node:assert/strict"),
				import("hot:test/adapter"),
				import("hot:test/reloadable"),
			]);
			export const acquire = Reloadable.makeAcquire(
				(specifier, attributes) => import(specifier, attributes),
				{ silent: true },
				undefined);
			export const adapter = Adapter.adapter;
			globalThis.assert = assert;\n`, {
				context: environment.context,
				// @ts-expect-error -- Types incorrect, since `importModuleDynamically` can accept
				// an exotic namespace object in the runtime
				importModuleDynamically: TestModule.dynamicImport.bind(undefined, environment),
			});
	}

	private static link(this: void, environment: Environment, specifier: string) {
		switch (specifier) {
			case "hot:runtime": return environment.runtime;
			default:
				if (specifier.startsWith("hot:module?")) {
					const url = new URL(specifier);
					const moduleURL = url.searchParams.get("specifier");
					assert.ok(moduleURL !== null);
					const module = modules.get(moduleURL);
					assert.ok(module !== undefined);
					return module.instantiate(environment);
				} else {
					throw new Error(`Unexpected specifier: ${specifier}`);
				}
		}
	}

	private static async dynamicImport(this: void, environment: Environment, specifier: string) {
		switch (specifier) {
			case "node:assert/strict": return assert;
			case "hot:test/adapter": return adapter;
			case "hot:test/reloadable": return reloadable;
			default:
				if (specifier.startsWith("hot:import?")) {
					const url = new URL(specifier);
					const moduleURL = url.searchParams.get("specifier");
					assert.ok(moduleURL !== null);
					const module = modules.get(moduleURL);
					assert.ok(module !== undefined);
					const vm = module.instantiate(environment);
					await module.linkAndEvaluate();
					return vm;
				} else {
					throw new Error(`Unexpected specifier: ${specifier}`);
				}
		}
	}

	async dispatch() {
		assert.equal(this.environment, undefined);
		const context = createContext();
		context.console = console;
		const environment: Partial<Environment> = {
			context,
			pending: [],
			top: this,
		};
		// @ts-expect-error -- readonly override
		environment.runtime = TestModule.makeRuntime(environment as Environment);
		const vm = this.instantiate(environment as Environment);
		await this.linkAndEvaluate();
		await vm.namespace.default().main();
	}

	async releaseUpdate() {
		assert.ok(this.vm !== undefined);
		assert.ok(this.environment !== undefined);
		const updates = this.environment.pending.splice(0);
		for (const update of updates) {
			assert.ok(update.vm !== undefined);
			update.vm = undefined;
			update.instantiate(this.environment);
			await update.linkAndEvaluate();
		}
		return this.vm.namespace.default().application.requestUpdateResult();
	}

	update(source?: () => string) {
		assert.ok(this.environment !== undefined);
		if (source) {
			this.source = source;
		}
		this.environment.pending.push(this);
	}

	toString() {
		return JSON.stringify(this.url);
	}

	private instantiate(environment: Environment): HotInstanceSourceModule {
		if (this.vm === undefined) {
			assert.ok(this.environment === undefined || this.environment === environment);
			this.environment = environment;
			const source =
				transformModuleSource(this.url, {}, this.source(), undefined) +
				'import { acquire } from "hot:runtime";' +
				`export default function module() { return acquire(${JSON.stringify(this.url)}); }\n`;
			return this.vm = new HotInstanceSourceModule(source, {
				context: environment.context,
				environment,
				identifier: this.url,
				// @ts-expect-error -- Types incorrect, since `importModuleDynamically` can accept
				// an exotic namespace object in the runtime
				importModuleDynamically: TestModule.dynamicImport.bind(undefined, environment),
				initializeImportMeta: meta => {
					meta.url = this.url;
				},
			});
		} else {
			assert.ok(this.environment === environment);
			return this.vm;
		}
	}

	private async linkAndEvaluate() {
		assert.ok(this.environment !== undefined);
		assert.ok(this.vm !== undefined);
		if (this.vm.status === "unlinked") {
			await this.vm.link(TestModule.link.bind(undefined, this.environment));
			await this.vm.evaluate();
		}
	}
<<<<<<< HEAD

	private static makeRuntime(environment: Environment) {
		return new SourceTextModule(
			`const [ Jest, Adapter, Reloadable ] = await Promise.all([
				import("@jest/globals"),
				import("hot:test/adapter"),
				import("hot:test/reloadable"),
			]);
			export const acquire = Reloadable.makeAcquire((specifier, attributes) => import(specifier, attributes), { silent: true });
			export const adapter = Adapter.adapter;
			globalThis.expect = Jest.expect;\n`, {
				context: environment.context,
				// @ts-expect-error -- Types incorrect, since `importModuleDynamically` can accept
				// an exotic namespace object in the runtime
				importModuleDynamically: TestModule.dynamicImport.bind(undefined, environment),
			});
	}

	private static link(this: void, environment: Environment, specifier: string) {
		switch (specifier) {
			case "hot:runtime": return environment.runtime;
			default:
				if (specifier.startsWith("hot:static?")) {
					const url = new URL(specifier);
					const moduleURL = url.searchParams.get("specifier");
					assert.ok(moduleURL !== null);
					const module = modules.get(moduleURL);
					assert.ok(module !== undefined);
					return module.instantiate(environment);
				} else {
					throw new Error(`Unexpected specifier: ${specifier}`);
				}
		}
	}

	private static async dynamicImport(this: void, environment: Environment, specifier: string) {
		switch (specifier) {
			case "hot:test/adapter": return adapter;
			case "hot:test/reloadable": return reloadable;
			case "@jest/globals": return jest;
			default:
				if (specifier.startsWith("hot:dynamic?")) {
					const url = new URL(specifier);
					const moduleURL = url.searchParams.get("specifier");
					assert.ok(moduleURL !== null);
					const module = modules.get(moduleURL);
					assert.ok(module !== undefined);
					const vm = module.instantiate(environment);
					await module.linkAndEvaluate();
					return vm;
				} else {
					throw new Error(`Unexpected specifier: ${specifier}`);
				}
		}
	}
=======
>>>>>>> 1e59eb9c
}<|MERGE_RESOLUTION|>--- conflicted
+++ resolved
@@ -87,7 +87,7 @@
 		switch (specifier) {
 			case "hot:runtime": return environment.runtime;
 			default:
-				if (specifier.startsWith("hot:module?")) {
+				if (specifier.startsWith("hot:static?")) {
 					const url = new URL(specifier);
 					const moduleURL = url.searchParams.get("specifier");
 					assert.ok(moduleURL !== null);
@@ -106,7 +106,7 @@
 			case "hot:test/adapter": return adapter;
 			case "hot:test/reloadable": return reloadable;
 			default:
-				if (specifier.startsWith("hot:import?")) {
+				if (specifier.startsWith("hot:dynamic?")) {
 					const url = new URL(specifier);
 					const moduleURL = url.searchParams.get("specifier");
 					assert.ok(moduleURL !== null);
@@ -195,62 +195,4 @@
 			await this.vm.evaluate();
 		}
 	}
-<<<<<<< HEAD
-
-	private static makeRuntime(environment: Environment) {
-		return new SourceTextModule(
-			`const [ Jest, Adapter, Reloadable ] = await Promise.all([
-				import("@jest/globals"),
-				import("hot:test/adapter"),
-				import("hot:test/reloadable"),
-			]);
-			export const acquire = Reloadable.makeAcquire((specifier, attributes) => import(specifier, attributes), { silent: true });
-			export const adapter = Adapter.adapter;
-			globalThis.expect = Jest.expect;\n`, {
-				context: environment.context,
-				// @ts-expect-error -- Types incorrect, since `importModuleDynamically` can accept
-				// an exotic namespace object in the runtime
-				importModuleDynamically: TestModule.dynamicImport.bind(undefined, environment),
-			});
-	}
-
-	private static link(this: void, environment: Environment, specifier: string) {
-		switch (specifier) {
-			case "hot:runtime": return environment.runtime;
-			default:
-				if (specifier.startsWith("hot:static?")) {
-					const url = new URL(specifier);
-					const moduleURL = url.searchParams.get("specifier");
-					assert.ok(moduleURL !== null);
-					const module = modules.get(moduleURL);
-					assert.ok(module !== undefined);
-					return module.instantiate(environment);
-				} else {
-					throw new Error(`Unexpected specifier: ${specifier}`);
-				}
-		}
-	}
-
-	private static async dynamicImport(this: void, environment: Environment, specifier: string) {
-		switch (specifier) {
-			case "hot:test/adapter": return adapter;
-			case "hot:test/reloadable": return reloadable;
-			case "@jest/globals": return jest;
-			default:
-				if (specifier.startsWith("hot:dynamic?")) {
-					const url = new URL(specifier);
-					const moduleURL = url.searchParams.get("specifier");
-					assert.ok(moduleURL !== null);
-					const module = modules.get(moduleURL);
-					assert.ok(module !== undefined);
-					const vm = module.instantiate(environment);
-					await module.linkAndEvaluate();
-					return vm;
-				} else {
-					throw new Error(`Unexpected specifier: ${specifier}`);
-				}
-		}
-	}
-=======
->>>>>>> 1e59eb9c
 }