--- conflicted
+++ resolved
@@ -142,13 +142,8 @@
 			const params = new URLSearchParams(Fn.filter(resolutionURL.searchParams, entry => entry[0] === "with"));
 			return {
 				...result,
-<<<<<<< HEAD
-				importAssertions: {},
+				[deprecatedAssertSyntax ? "importAssertions" : "importAttributes"]: {},
 				url: `hot:module:${result.url}?${String(params)}`,
-=======
-				[deprecatedAssertSyntax ? "importAssertions" : "importAttributes"]: {},
-				url: `hot:module?${String(params)}`,
->>>>>>> 1e59eb9c
 			};
 		});
 
@@ -169,13 +164,8 @@
 			const params = new URLSearchParams(Fn.filter(resolutionURL.searchParams, entry => entry[0] === "with"));
 			return {
 				...result,
-<<<<<<< HEAD
-				importAssertions: {},
+				[deprecatedAssertSyntax ? "importAssertions" : "importAttributes"]: {},
 				url: `hot:module:${result.url}?${String(params)}`,
-=======
-				[deprecatedAssertSyntax ? "importAssertions" : "importAttributes"]: {},
-				url: `hot:module?${String(params)}`,
->>>>>>> 1e59eb9c
 			};
 		});
 
@@ -240,13 +230,8 @@
 
 			case "main": {
 				const moduleURL = url.searchParams.get("url");
-<<<<<<< HEAD
-				assert.ok(moduleURL);
+				assert.ok(moduleURL !== null);
 				const controllerSpecifier = `hot:static?specifier=${encodeURIComponent(moduleURL)}`;
-=======
-				assert.ok(moduleURL !== null);
-				const controllerSpecifier = `hot:module?specifier=${encodeURIComponent(moduleURL)}`;
->>>>>>> 1e59eb9c
 				return {
 					shortCircuit: true,
 					format: "module",
@@ -257,13 +242,8 @@
 			}
 
 			case "module": return async function() {
-<<<<<<< HEAD
 				const moduleURL = pathname.replace("module:", "");
 				assert.ok(moduleURL);
-=======
-				const moduleURL = url.searchParams.get("url");
-				assert.ok(moduleURL !== null);
->>>>>>> 1e59eb9c
 				const importAttributes = extractImportAttributes(url.searchParams);
 				const hot = new LoaderHot(moduleURL, port);
 				const result = await nextLoad(moduleURL, {
