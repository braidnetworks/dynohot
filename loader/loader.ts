import type { InitializeHook, LoadHook, ModuleFormat, ResolveFnOutput, ResolveHook } from "node:module";
import type { MessagePort } from "node:worker_threads";
import * as assert from "node:assert/strict";
import { Buffer } from "node:buffer";
import * as fs from "node:fs/promises";
import { mappedPrimitiveComparator } from "@braidai/lang/comparator";
import { Fn } from "@braidai/lang/functional";
import convertSourceMap from "convert-source-map";
import { maybeThen } from "dynohot/runtime/utility";
import { LoaderHot } from "./loader-hot.js";
import { transformModuleSource } from "./transform.js";

export type { Hot } from "dynohot/runtime/hot";

type ImportAttributes = Record<string, string>;

/** @internal */
export interface LoaderParameters {
	ignore?: RegExp;
	port: MessagePort;
	silent?: boolean;
}

let ignorePattern: RegExp;
let port: MessagePort;
let runtimeURL: string;

/** @internal */
export const initialize: InitializeHook<LoaderParameters> = options => {
	port = options.port;
	ignorePattern = options.ignore ?? /[/\\]node_modules[/\\]/;
	const root = String(new URL("..", new URL(import.meta.url)));
	runtimeURL = `${root}runtime/runtime.js?${String(new URLSearchParams({
		...options.silent ? { silent: "" } : {},
	}))}`;
};

function extractImportAttributes(params: URLSearchParams): ImportAttributes {
	const entries = Array.from(Fn.transform(
		Fn.filter(params, entry => entry[0] === "with"),
		entry => new URLSearchParams(entry[1])));
	entries.sort(mappedPrimitiveComparator(entry => entry[0]));
	return Object.fromEntries(entries);
}

// 16.14.0 >= version < 18.20.0
const deprecatedAssertSyntax = /^(?:16|17|18\.1?[0-9]\.)/.test(process.versions.node);

const makeAdapterModule = (url: string, importAttributes: ImportAttributes) => {
	const encodedURL = JSON.stringify(url);
	return (
	// eslint-disable-next-line @stylistic/indent
`import * as namespace from ${encodedURL} ${deprecatedAssertSyntax ? "assert" : "with"} ${JSON.stringify(importAttributes)};
import { adapter } from "hot:runtime";
const module = adapter(${encodedURL}, namespace);
export default function() { return module; };\n`
	);
};

const makeJsonModule = (url: string, json: string, importAttributes: ImportAttributes) =>
// eslint-disable-next-line @stylistic/indent
`import { acquire } from "hot:runtime";
function* execute() {
	yield [ () => {}, { default: () => json } ];
	yield;
	const json = JSON.parse(${JSON.stringify(json)});
}
export default function module() {
	return acquire(${JSON.stringify(url)}, execute);
}
module().load({ async: false, execute }, null, false, "json", ${JSON.stringify(importAttributes)}, []);\n`;

const makeReloadableModule = async (url: string, source: string, importAttributes: ImportAttributes) => {
	const sourceMap = await async function(): Promise<unknown> {
		try {
			const map = convertSourceMap.fromComment(source);
			return map.toObject();
		} catch {}
		try {
			const map = await convertSourceMap.fromMapFileSource(
				source,
				(fileName: string) => fs.readFile(new URL(fileName, url), "utf8"));
			return map?.toObject();
		} catch {}
	}();
	// Loaders earlier in the chain are allowed to overwrite `responseURL`, which is fine, but we
	// need to notate this in the runtime. `responseURL` can be anything, doesn't have to be unique,
	// and is observable via `import.meta.url` and stack traces [unless there is a source map]. On
	// the other hand, `moduleURL` uniquely identifies an instance of a module, and is used as the
	// `parentURL` in the resolve callback. We will "burn in" `moduleURL` into the transformed
	// source as a post-transformation process.
	return (
	// eslint-disable-next-line @stylistic/indent
`${transformModuleSource(url, importAttributes, source, sourceMap)}
import { acquire } from "hot:runtime";
export default function module() { return acquire(${JSON.stringify(url)}); }\n`
	);
};

function asString(sourceText: any) {
	if (sourceText instanceof Buffer) {
		return sourceText.toString("utf8");
	} else if (typeof sourceText === "string") {
		return sourceText;
	} else if (sourceText === undefined) {
		return "";
	} else {
		return Buffer.from(sourceText).toString("utf8");
	}
}

/** @internal */
export const resolve: ResolveHook = (specifier, context, nextResolve) => {
	// Forward root module to "hot:main"
	if (context.parentURL === undefined) {
		return maybeThen(function*() {
			const result: ResolveFnOutput = yield nextResolve(specifier, context);
			return {
				url: `hot:main?url=${encodeURIComponent(result.url)}`,
			};
		});
	}
	// [static imports] Convert "hot:module?specifier=..." to "hot:module?url=..."
	if (specifier.startsWith("hot:module?")) {
		assert.ok(context.parentURL.startsWith("hot:main?") || context.parentURL.startsWith("hot:module?"));
		const parentURL = new URL(context.parentURL);
		const parentModuleURL = parentURL.searchParams.get("url");
		assert.ok(parentModuleURL !== null);
		const resolutionURL = new URL(specifier);
		const resolutionSpecifier = resolutionURL.searchParams.get("specifier");
		assert.ok(resolutionSpecifier !== null);
		const importAttributes = extractImportAttributes(resolutionURL.searchParams);
		return maybeThen(function*() {
			const result: ResolveFnOutput = yield nextResolve(resolutionSpecifier, {
				...context,
				parentURL: parentModuleURL,
<<<<<<< HEAD
				[deprecatedAssertSyntax ? "importAssertions" : "importAttributes"]: importAttributes,
=======
				// @ts-expect-error -- remove after nodejs v18(?) is not supported
				importAssertions,
>>>>>>> 0a437df7
			});
			const params = new URLSearchParams([
				[ "url", result.url ],
				...Fn.filter(resolutionURL.searchParams, entry => entry[0] === "with"),
			]);
			return {
				...result,
				[deprecatedAssertSyntax ? "importAssertions" : "importAttributes"]: {},
				url: `hot:module?${String(params)}`,
			};
		});

	// [dynamic import] Convert "hot:module?specifier=..." to "hot:module?url=..."
	} else if (specifier.startsWith("hot:import?")) {
		const resolutionURL = new URL(specifier);
		const resolutionSpecifier = resolutionURL.searchParams.get("specifier");
		assert.ok(resolutionSpecifier !== null);
		const parentModuleURL = resolutionURL.searchParams.get("parent");
		assert.ok(parentModuleURL !== null);
		const importAttributes = extractImportAttributes(resolutionURL.searchParams);
		return maybeThen(function*() {
			const result: ResolveFnOutput = yield nextResolve(resolutionSpecifier, {
				...context,
				parentURL: parentModuleURL,
<<<<<<< HEAD
				[deprecatedAssertSyntax ? "importAssertions" : "importAttributes"]: importAttributes,
=======
				// @ts-expect-error -- remove after nodejs v18(?) is not supported
				importAssertions,
>>>>>>> 0a437df7
			});
			const params = new URLSearchParams([
				[ "url", result.url ],
				...Fn.filter(resolutionURL.searchParams, entry => entry[0] === "with"),
			]);
			return {
				...result,
				[deprecatedAssertSyntax ? "importAssertions" : "importAttributes"]: {},
				url: `hot:module?${String(params)}`,
			};
		});

	// [file watcher] Convert "hot:reload?url=..." to "hot:module?url=..."
	} else if (specifier.startsWith("hot:reload?")) {
		const resolutionURL = new URL(specifier);
		const resolution = resolutionURL.searchParams.get("url");
		assert.ok(resolution !== null);
		const version = resolutionURL.searchParams.get("version");
		assert.ok(version !== null);
		const format = resolutionURL.searchParams.get("format") as ModuleFormat | null;
		assert.ok(format !== null);
		const params = new URLSearchParams([
			[ "url", resolution ],
			[ "version", version ],
			...Fn.filter(resolutionURL.searchParams, entry => entry[0] === "with"),
		]);
		return {
			shortCircuit: true,
			format,
			url: `hot:module?${String(params)}`,
		};
	}
	// Pass through requests for the runtime
	if (specifier === "hot:runtime") {
		return {
			shortCircuit: true,
			format: "module",
			url: runtimeURL,
		};
	}
	// This import graph has bailed from the "hot:" scheme and is just forwarded to the host.
	const parentURL = function() {
		if (context.parentURL.startsWith("hot:")) {
			const parentURL = new URL(context.parentURL);
			return parentURL.searchParams.get("url");
		} else {
			return context.parentURL;
		}
	}();
	return nextResolve(specifier, {
		...context,
		...parentURL !== null && { parentURL },
	});
};

/** @internal */
export const load: LoadHook = (urlString, context, nextLoad) => {
	if (urlString.startsWith("hot:")) {
		const url = new URL(urlString);
		switch (url.pathname) {
			case "adapter": {
				const importAttributes = extractImportAttributes(url.searchParams);
				const moduleURL = url.searchParams.get("url");
				assert.ok(moduleURL !== null);
				return {
					shortCircuit: true,
					format: "module",
					source: makeAdapterModule(moduleURL, importAttributes),
				};
			}

			case "main": {
				const moduleURL = url.searchParams.get("url");
				assert.ok(moduleURL !== null);
				const controllerSpecifier = `hot:module?specifier=${encodeURIComponent(moduleURL)}`;
				return {
					shortCircuit: true,
					format: "module",
					source:
						`import controller from ${JSON.stringify(controllerSpecifier)};\n` +
						"await controller().main();\n",
				};
			}

			case "module": return async function() {
				const moduleURL = url.searchParams.get("url");
				assert.ok(moduleURL !== null);
				const importAttributes = extractImportAttributes(url.searchParams);
				const hot = new LoaderHot(moduleURL, port);
				const result = await nextLoad(moduleURL, {
					...context,
					// TODO [marcel 2024-04-27]: remove after nodejs v18(?) is not supported
<<<<<<< HEAD
					[deprecatedAssertSyntax ? "importAssertions" : "importAttributes"]: importAttributes,
=======
					// @ts-expect-error -- remove after nodejs v18(?) is not supported
					importAssertions: importAttributes,
					importAttributes,
					hot,
>>>>>>> 0a437df7
				});
				if (!ignorePattern.test(moduleURL)) {
					if (result.format === "module") {
						const source = await makeReloadableModule(moduleURL, asString(result.source), importAttributes);
						return { ...result, source };
					} else if (result.format === "json") {
						return {
							...result,
							format: "module",
							source: makeJsonModule(moduleURL, asString(result.source), importAttributes),
						};
					}
				}

				// Otherwise this is an adapter module
				return {
					format: "module",
					source: makeAdapterModule(moduleURL, importAttributes),
				};
			}();

			default:
				throw new Error(`Unknown 'hot:' URL '${urlString}'`);
		}
	}

	// Fallback
	return nextLoad(urlString, context);
};<|MERGE_RESOLUTION|>--- conflicted
+++ resolved
@@ -134,12 +134,7 @@
 			const result: ResolveFnOutput = yield nextResolve(resolutionSpecifier, {
 				...context,
 				parentURL: parentModuleURL,
-<<<<<<< HEAD
 				[deprecatedAssertSyntax ? "importAssertions" : "importAttributes"]: importAttributes,
-=======
-				// @ts-expect-error -- remove after nodejs v18(?) is not supported
-				importAssertions,
->>>>>>> 0a437df7
 			});
 			const params = new URLSearchParams([
 				[ "url", result.url ],
@@ -164,12 +159,7 @@
 			const result: ResolveFnOutput = yield nextResolve(resolutionSpecifier, {
 				...context,
 				parentURL: parentModuleURL,
-<<<<<<< HEAD
 				[deprecatedAssertSyntax ? "importAssertions" : "importAttributes"]: importAttributes,
-=======
-				// @ts-expect-error -- remove after nodejs v18(?) is not supported
-				importAssertions,
->>>>>>> 0a437df7
 			});
 			const params = new URLSearchParams([
 				[ "url", result.url ],
@@ -261,15 +251,8 @@
 				const hot = new LoaderHot(moduleURL, port);
 				const result = await nextLoad(moduleURL, {
 					...context,
-					// TODO [marcel 2024-04-27]: remove after nodejs v18(?) is not supported
-<<<<<<< HEAD
+					hot,
 					[deprecatedAssertSyntax ? "importAssertions" : "importAttributes"]: importAttributes,
-=======
-					// @ts-expect-error -- remove after nodejs v18(?) is not supported
-					importAssertions: importAttributes,
-					importAttributes,
-					hot,
->>>>>>> 0a437df7
 				});
 				if (!ignorePattern.test(moduleURL)) {
 					if (result.format === "module") {
